### Boa

This is an experimental Javascript lexer, parser and Just-in-Time compiler written in Rust. Currently, it has support for some of the language.  
[![Build Status](https://travis-ci.com/jasonwilliams/boa.svg?branch=master)](https://travis-ci.com/jasonwilliams/boa)
[![](http://meritbadge.herokuapp.com/boa)](https://crates.io/crates/boa)
[![](https://docs.rs/Boa/badge.svg)](https://docs.rs/Boa/)

This project is an attempted rewrite of Bebbington's js.rs. Most of the Rust code has been rewritten from scratch.

#### WASM

This interpreter can be exposed to javascript!
You can build the example locally with:

```
$ yarn install
$ yarn serve
```

In the console you can use `window.evaluate` to pass JavaScript in

#### Roadmap
<<<<<<< HEAD

- ~string.length~ - works in 0.1.5
- Adding support for constructors
- Better error output
- Passing [test262](https://github.com/tc39/test262)
=======
* ~string.length~ - works in 0.1.5
* Adding support for constructors - half working, in progress
* ~better environment and scope support~ - Finished (05/05/2019)
* `let` and `const` support - Next
* Better error output
* Passing [test262](https://github.com/tc39/test262)
>>>>>>> 06e91483

#### Usage

- Checkout this project
- Build `cargo build`
- `cargo run`
- You can make changes to tests/js/test.js and build again
- If any JS doesn't work its a bug! Please raise an issue

#### Example

![Example](docs/img/boaTest.gif)<|MERGE_RESOLUTION|>--- conflicted
+++ resolved
@@ -20,20 +20,13 @@
 In the console you can use `window.evaluate` to pass JavaScript in
 
 #### Roadmap
-<<<<<<< HEAD
 
 - ~string.length~ - works in 0.1.5
-- Adding support for constructors
+- Adding support for constructors - half working, in progress
+- ~better environment and scope support~ - Finished (05/05/2019)
+- `let` and `const` support - Next
 - Better error output
 - Passing [test262](https://github.com/tc39/test262)
-=======
-* ~string.length~ - works in 0.1.5
-* Adding support for constructors - half working, in progress
-* ~better environment and scope support~ - Finished (05/05/2019)
-* `let` and `const` support - Next
-* Better error output
-* Passing [test262](https://github.com/tc39/test262)
->>>>>>> 06e91483
 
 #### Usage
 
